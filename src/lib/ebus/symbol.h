--- conflicted
+++ resolved
@@ -30,29 +30,11 @@
 
 using namespace std;
 
-<<<<<<< HEAD
 static const unsigned char ESC = 0xA9;       //!< escape symbol, either followed by 0x00 for the value 0xA9, or 0x01 for the value 0xAA
 static const unsigned char SYN = 0xAA;       //!< synchronization symbol
 static const unsigned char ACK = 0x00;       //!< positive acknowledge
 static const unsigned char NAK = 0xFF;       //!< negative acknowledge
 static const unsigned char BROADCAST = 0xFE; //!< the broadcast destination address
-=======
-
-/** escape symbol, either followed by 0x00 for the value 0xA9, or 0x01 for the value 0xAA */
-static const unsigned char ESC = 0xA9;
-
-/** synchronization symbol */
-static const unsigned char SYN = 0xAA;
-
-/** positive acknowledge */
-static const unsigned char ACK = 0x00;
-
-/** negative acknowledge */
-static const unsigned char NAK = 0xFF;
-
-/** the broadcast destination address */
-static const unsigned char BROADCAST = 0xFE;
->>>>>>> 55be6ddf
 
 
 /**
